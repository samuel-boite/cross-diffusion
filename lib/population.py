--- conflicted
+++ resolved
@@ -18,12 +18,7 @@
 
     def sim(self, duration: float, N=100):
         Time = np.linspace(0, duration, N)
-<<<<<<< HEAD
         self.Tlist = np.append(self.Tlist, 2 * self.Tlist[-1] - self.Tlist[-2] + Time)
-=======
-        self.Tlist = np.append(self.Tlist,
-                               self.Tlist[-1] + Time)
->>>>>>> d9978ff7
         X0 = self.Xlist[-1].copy()
         self.Xlist = self.Xlist + BackwardEuler(X0, Time, self.Space, self.D, self.R)
 
